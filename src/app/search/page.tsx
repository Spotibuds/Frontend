--- conflicted
+++ resolved
@@ -39,7 +39,7 @@
   const [isAdmin, setIsAdmin] = useState(false);
   const [updateModalOpen, setUpdateModalOpen] = useState(false);
   const [modalType, setModalType] = useState<"song" | "album" | "artist" | null>(null);
-  const [modalData, setModalData] = useState<any>(null);
+  const [modalData, setModalData] = useState<Song | Album | Artist | null>(null);
 
 
   useEffect(() => {
@@ -538,7 +538,6 @@
           </div>
         )}
       </div>
-<<<<<<< HEAD
       <UpdateModal
         type={modalType!}
         data={modalData}
@@ -569,39 +568,23 @@
           );
         }}
       />
-
-    </AppLayout>
-=======
     </>
->>>>>>> 40711bd8
   );
 }
 
 export default function SearchPage() {
   return (
-
     <Suspense fallback={
-<<<<<<< HEAD
-      <AppLayout>
-
-=======
       <>
->>>>>>> 40711bd8
         <div className="p-6 flex items-center justify-center min-h-96">
           <div className="text-center">
             <div className="w-8 h-8 border-2 border-purple-500 border-t-transparent rounded-full animate-spin mx-auto mb-4"></div>
             <p className="text-gray-400">Loading search...</p>
           </div>
         </div>
-<<<<<<< HEAD
-      </AppLayout>
-
-=======
       </>
->>>>>>> 40711bd8
     }>
       <SearchContent />
-
     </Suspense>
   );
 } 